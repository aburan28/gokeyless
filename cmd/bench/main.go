// +build go1.8

package main

import (
	"crypto/rand"
	"crypto/tls"
	"encoding/hex"
	"flag"
	"fmt"
	"io"
	"math"
	"net"
	"os"
	"runtime"
	"time"

	"github.com/cloudflare/gokeyless/client"
	bclient "github.com/cloudflare/gokeyless/cmd/bench/internal/client"
	"github.com/cloudflare/gokeyless/internal/protocol"
	"github.com/cloudflare/gokeyless/internal/test/params"
)

var (
	certFileFlag string
	keyFileFlag  string
	caFileFlag   string
	sniFlag      string
	serverIPFlag string
	skiFlag      string
	opFlag       string
	serverFlag   string
	portFlag     uint64

	bwFlag                     bool
	gmpFlag                    int
	workersFlag                int
	durFlag                    time.Duration
	minFlag, maxFlag, stepFlag time.Duration
	pauseFlag                  time.Duration

<<<<<<< HEAD
	ops = map[string]func(gokeyless.Operation) gokeyless.Operation{
=======
	ops = map[string]func(protocol.Operation) protocol.Operation{
>>>>>>> 79fd8f8a
		"ECDSA-SHA224": makeECDSASignOpMaker(params.ECDSASHA224Params),
		"ECDSA-SHA256": makeECDSASignOpMaker(params.ECDSASHA256Params),
		"ECDSA-SHA384": makeECDSASignOpMaker(params.ECDSASHA384Params),
		"ECDSA-SHA512": makeECDSASignOpMaker(params.ECDSASHA512Params),
		"RSA-MD5SHA1":  makeRSASignOpMaker(params.RSAMD5SHA1Params),
		"RSA-SHA1":     makeRSASignOpMaker(params.RSASHA1Params),
		"RSA-SHA224":   makeRSASignOpMaker(params.RSASHA224Params),
		"RSA-SHA256":   makeRSASignOpMaker(params.RSASHA256Params),
		"RSA-SHA384":   makeRSASignOpMaker(params.RSASHA384Params),
		"RSA-SHA512":   makeRSASignOpMaker(params.RSASHA512Params),
	}
)

<<<<<<< HEAD
func makeECDSASignOpMaker(params params.ECDSASignParams) func(op gokeyless.Operation) gokeyless.Operation {
	return func(op gokeyless.Operation) gokeyless.Operation { return makeECDSASignOp(params, op) }
}

func makeRSASignOpMaker(params params.RSASignParams) func(op gokeyless.Operation) gokeyless.Operation {
	return func(op gokeyless.Operation) gokeyless.Operation { return makeRSASignOp(params, op) }
=======
func makeECDSASignOpMaker(params params.ECDSASignParams) func(op protocol.Operation) protocol.Operation {
	return func(op protocol.Operation) protocol.Operation { return makeECDSASignOp(params, op) }
}

func makeRSASignOpMaker(params params.RSASignParams) func(op protocol.Operation) protocol.Operation {
	return func(op protocol.Operation) protocol.Operation { return makeRSASignOp(params, op) }
>>>>>>> 79fd8f8a
}

func init() {
	flag.StringVar(&certFileFlag, "cert", "../../client/testdata/client.pem", "file containing the client certificate")
	flag.StringVar(&keyFileFlag, "key", "../../client/testdata/client-key.pem", "file containing the client key")
	flag.StringVar(&caFileFlag, "ca", "../../client/testdata/ca.pem", "file containing the CA certificate")
	flag.StringVar(&sniFlag, "sni", "localhost", "SNI of the certificate to request a signature for")
	flag.StringVar(&serverIPFlag, "server-ip", "127.0.0.1", "IP address of the certificate to request a signature for")
	flag.StringVar(&skiFlag, "ski", "D9C69B8E23ABBA7C26FD5D0E282F3DD679741036", "SKI of the key to request a signature from")
	flag.StringVar(&opFlag, "op", "ECDSA-SHA512", "the operation to request from the server")
	flag.StringVar(&serverFlag, "server", "localhost", "keyless server to connect to")
	flag.Uint64Var(&portFlag, "port", 2407, "port to connect to the keyless server on")

	flag.BoolVar(&bwFlag, "bandwidth", false, "perform a bandwidth test rather than a latency test")
	flag.IntVar(&gmpFlag, "gmp", runtime.GOMAXPROCS(0), "override the default GOMAXPROCS")
	flag.IntVar(&workersFlag, "workers", runtime.NumCPU(), "the number of worker goroutines to use")
	flag.DurationVar(&durFlag, "duration", 10*time.Second, "the duration to run the test for")
	flag.DurationVar(&minFlag, "histogram-min", 0, "minimum duration bucket for the histogram (default 0ns)")
	flag.DurationVar(&maxFlag, "histogram-max", time.Millisecond, "maximum duration bucket for the histogram")
	flag.DurationVar(&stepFlag, "histogram-step", 20*time.Microsecond, "histogram bucket width")
	flag.DurationVar(&pauseFlag, "pause", 10*time.Millisecond, "for latency tests, the amount of time to wait between each request")
}

func main() {
	flag.Parse()
	if portFlag > uint64(math.MaxUint16) {
		fmt.Fprintln(os.Stderr, "port out of range: must be in [0, 65535]")
		flag.Usage()
		os.Exit(2) // same code flag package uses for usage errors
	}

<<<<<<< HEAD
	var op gokeyless.Operation
=======
	var op protocol.Operation
>>>>>>> 79fd8f8a

	skiBytes, err := hex.DecodeString(skiFlag)
	if err != nil || len(skiBytes) != 20 {
		if err != nil {
			fmt.Fprintf(os.Stderr, "could not parse SKI as hex: %v\n", err)
		} else {
			fmt.Fprintln(os.Stderr, "SKI must be 20 bytes (40 hex characters)")
		}
		flag.Usage()
		os.Exit(2) // same code flag package uses for usage errors
	}
	copy(op.SKI[:], skiBytes)

	if serverIPFlag != "" {
		ip := net.ParseIP(serverIPFlag)
		if ip == nil {
			fmt.Fprintf(os.Stderr, "could not parse IP %q\n", ip)
			os.Exit(2) // same code flag package uses for usage errors
		}
		op.ServerIP = ip
	}

	if sniFlag != "" {
		op.SNI = sniFlag
	}

	opFn, ok := ops[opFlag]
	if !ok {
		fmt.Fprintf(os.Stderr, "unrecognized signing operation: %v", opFlag)
		os.Exit(2) // same code flag package uses for usage errors
	}

	op = opFn(op)

	runtime.GOMAXPROCS(gmpFlag)

	cli, err := client.NewClientFromFile(certFileFlag, keyFileFlag, caFileFlag)
	if err != nil {
		panic(err)
	}

	if bwFlag {
		// Run a bandwidth test
		var clients []bclient.BandwidthClient
		for i := 0; i < workersFlag; i++ {
<<<<<<< HEAD
			c, err := makeBandwidthClientFromOp(cli, serverFlag, fmt.Sprint(portFlag), &op)
=======
			c, err := makeBandwidthClientFromOp(cli, serverFlag, fmt.Sprint(portFlag), op)
>>>>>>> 79fd8f8a
			if err != nil {
				panic(err)
			}
			clients = append(clients, c)
		}

		count := bclient.RunBandwidthClients(durFlag, clients...)
		fmt.Println("Total operations completed:", count)
		fmt.Println("Average operation duration:", (durFlag)/time.Duration(count))
	} else {
		// Run a latency test
		var clients []bclient.LatencyClient
		for i := 0; i < workersFlag; i++ {
<<<<<<< HEAD
			c, err := makeLatencyClientFromOp(cli, serverFlag, fmt.Sprint(portFlag), &op)
=======
			c, err := makeLatencyClientFromOp(cli, serverFlag, fmt.Sprint(portFlag), op)
>>>>>>> 79fd8f8a
			if err != nil {
				panic(err)
			}
			clients = append(clients, c)
		}

		buckets := bclient.RunLatencyClients(durFlag, minFlag, maxFlag, stepFlag, clients...)
		bclient.PrintHistogram(buckets)
	}
}

type bwClient struct {
	pkt  []byte
	conn *tls.Conn
}

func (b *bwClient) Dispatch() {
	_, err := b.conn.Write(b.pkt)
	if err != nil {
		panic(err)
	}
}

func (b *bwClient) Complete() {
	readPacket(b.conn)
}

func readPacket(conn *tls.Conn) {
	var buf [8]byte
	_, err := io.ReadFull(conn, buf[:])
	if err != nil {
		panic(err)
	}

	var pkt protocol.Packet
	err = pkt.UnmarshalBinary(buf[:])
	if err != nil {
		panic(err)
	}

	body := make([]byte, pkt.Length)
	_, err = io.ReadFull(conn, body)
	if err != nil {
		panic(err)
	}
}

func makeBandwidthClientFromOp(cli *client.Client, server, port string, op protocol.Operation) (bclient.BandwidthClient, error) {
	conn := dial(cli, server, port)
	pkt := protocol.NewPacket(0, op)
	buf, err := pkt.MarshalBinary()
	if err != nil {
		panic(err)
	}
	return &bwClient{
		pkt:  buf,
		conn: conn,
	}, nil
}

func makeLatencyClientFromOp(cli *client.Client, server, port string, op protocol.Operation) (bclient.LatencyClient, error) {
	conn := dial(cli, server, port)
	pkt := protocol.NewPacket(0, op)
	buf, err := pkt.MarshalBinary()
	if err != nil {
		panic(err)
	}
	return bclient.FuncLatencyClient(func() time.Duration {
		t0 := time.Now()
		_, err := conn.Write(buf)
		if err != nil {
			panic(err)
		}
		readPacket(conn)
		t1 := time.Now()
		if t1.Before(t0) {
			// Time went backwards (probably because somebody reset the clock - Go
			// doens't yet support monotonic clocks). This test is obviously invalid.
			panic("time moved backwards; the results of this test are untrustworthy")
		}

		time.Sleep(pauseFlag)

		return t1.Sub(t0)
	}), nil
}

// server must be the TLS name of the server and a resolvable domain name.
func dial(cli *client.Client, server, port string) *tls.Conn {
	config := cli.Config.Clone()
	config.ServerName = server
	conn, err := tls.Dial("tcp", server+":"+port, config)
	if err != nil {
		panic(err)
	}
	return conn
}

<<<<<<< HEAD
func makeRSASignOp(params params.RSASignParams, op gokeyless.Operation) gokeyless.Operation {
=======
func makeRSASignOp(params params.RSASignParams, op protocol.Operation) protocol.Operation {
>>>>>>> 79fd8f8a
	op.Opcode = params.Opcode
	op.Payload = randBytes(params.PayloadSize)
	return op
}

<<<<<<< HEAD
func makeECDSASignOp(params params.ECDSASignParams, op gokeyless.Operation) gokeyless.Operation {
=======
func makeECDSASignOp(params params.ECDSASignParams, op protocol.Operation) protocol.Operation {
>>>>>>> 79fd8f8a
	op.Opcode = params.Opcode
	op.Payload = randBytes(params.PayloadSize)
	return op
}

func randBytes(n int) []byte {
	b := make([]byte, n)
	_, err := io.ReadFull(rand.Reader, b)
	if err != nil {
		panic(err)
	}
	return b
}<|MERGE_RESOLUTION|>--- conflicted
+++ resolved
@@ -39,11 +39,7 @@
 	minFlag, maxFlag, stepFlag time.Duration
 	pauseFlag                  time.Duration
 
-<<<<<<< HEAD
-	ops = map[string]func(gokeyless.Operation) gokeyless.Operation{
-=======
 	ops = map[string]func(protocol.Operation) protocol.Operation{
->>>>>>> 79fd8f8a
 		"ECDSA-SHA224": makeECDSASignOpMaker(params.ECDSASHA224Params),
 		"ECDSA-SHA256": makeECDSASignOpMaker(params.ECDSASHA256Params),
 		"ECDSA-SHA384": makeECDSASignOpMaker(params.ECDSASHA384Params),
@@ -57,21 +53,12 @@
 	}
 )
 
-<<<<<<< HEAD
-func makeECDSASignOpMaker(params params.ECDSASignParams) func(op gokeyless.Operation) gokeyless.Operation {
-	return func(op gokeyless.Operation) gokeyless.Operation { return makeECDSASignOp(params, op) }
-}
-
-func makeRSASignOpMaker(params params.RSASignParams) func(op gokeyless.Operation) gokeyless.Operation {
-	return func(op gokeyless.Operation) gokeyless.Operation { return makeRSASignOp(params, op) }
-=======
 func makeECDSASignOpMaker(params params.ECDSASignParams) func(op protocol.Operation) protocol.Operation {
 	return func(op protocol.Operation) protocol.Operation { return makeECDSASignOp(params, op) }
 }
 
 func makeRSASignOpMaker(params params.RSASignParams) func(op protocol.Operation) protocol.Operation {
 	return func(op protocol.Operation) protocol.Operation { return makeRSASignOp(params, op) }
->>>>>>> 79fd8f8a
 }
 
 func init() {
@@ -103,11 +90,7 @@
 		os.Exit(2) // same code flag package uses for usage errors
 	}
 
-<<<<<<< HEAD
-	var op gokeyless.Operation
-=======
 	var op protocol.Operation
->>>>>>> 79fd8f8a
 
 	skiBytes, err := hex.DecodeString(skiFlag)
 	if err != nil || len(skiBytes) != 20 {
@@ -153,11 +136,7 @@
 		// Run a bandwidth test
 		var clients []bclient.BandwidthClient
 		for i := 0; i < workersFlag; i++ {
-<<<<<<< HEAD
-			c, err := makeBandwidthClientFromOp(cli, serverFlag, fmt.Sprint(portFlag), &op)
-=======
 			c, err := makeBandwidthClientFromOp(cli, serverFlag, fmt.Sprint(portFlag), op)
->>>>>>> 79fd8f8a
 			if err != nil {
 				panic(err)
 			}
@@ -171,11 +150,7 @@
 		// Run a latency test
 		var clients []bclient.LatencyClient
 		for i := 0; i < workersFlag; i++ {
-<<<<<<< HEAD
-			c, err := makeLatencyClientFromOp(cli, serverFlag, fmt.Sprint(portFlag), &op)
-=======
 			c, err := makeLatencyClientFromOp(cli, serverFlag, fmt.Sprint(portFlag), op)
->>>>>>> 79fd8f8a
 			if err != nil {
 				panic(err)
 			}
@@ -274,21 +249,13 @@
 	return conn
 }
 
-<<<<<<< HEAD
-func makeRSASignOp(params params.RSASignParams, op gokeyless.Operation) gokeyless.Operation {
-=======
 func makeRSASignOp(params params.RSASignParams, op protocol.Operation) protocol.Operation {
->>>>>>> 79fd8f8a
 	op.Opcode = params.Opcode
 	op.Payload = randBytes(params.PayloadSize)
 	return op
 }
 
-<<<<<<< HEAD
-func makeECDSASignOp(params params.ECDSASignParams, op gokeyless.Operation) gokeyless.Operation {
-=======
 func makeECDSASignOp(params params.ECDSASignParams, op protocol.Operation) protocol.Operation {
->>>>>>> 79fd8f8a
 	op.Opcode = params.Opcode
 	op.Payload = randBytes(params.PayloadSize)
 	return op
